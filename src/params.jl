module Default_params

export tdac_params

"""
tdac_params()

Parameters for TDAC run. Arguments:

* `nx::Int` : Number of grid points in the x direction
* `ny::Int` : Number of grid points in the y direction
* `x_length::AbstractFloat` : Domain size (m) in the x direction
* `y_length::AbstractFloat` : Domain size (m) in the y direction
* `dx::AbstractFloat` : Distance (m) between grid points in the x direction
* `dy::AbstractFloat` : Distance (m) between grid points in the y direction
* `n_state_var::Int`: Number of variables in the state vector
* `dim_grid::Int` : Grid size
* `dim_state::Int` : State vector size (height, velocity_x, velocity_y) at each grid point
* `nobs::Int` : Number of observation stations
* `station_separation::Int` : Distance between stations in station_dx/dx grid points
* `station_boundary::Int` : Distance between bottom left edge of box and first station in station_dx/dx grid points
* `station_dx::AbstractFloat` : Scaling factor for distance between stations in the x direction
* `station_dy::AbstractFloat` : Scaling factor for distance between stations in the y direction
* `n_time_step::Int` : Number of time steps. On each time step we update the forward model forecast, get model observations, and weight and resample particles.
* `n_integration_step::Int` : Number of sub-steps to integrate the forward model per time step.
* `time_step::AbstractFloat` : Time step length (s)
* `verbose::Bool` : Flag to control whether to write output
* `output_filename::String` : Name of output file
* `state_prefix::String` : Prefix of the time slice data groups in output
* `title_da::String` : Suffix of the data assimilated data group in output
* `title_syn::String` : Suffix of the true state data group in output
* `title_grid::String` : Name of the grid data group in output
* `title_params::String` : Name of the parameters data group in output
* `nprt::Int` : Number of particles for particle filter
* `rr::AbstractFloat` : Length scale for covariance decay
* `inv_rr::AbstractFloat` : Inverse of length scale, stored for performance
* `source_size::AbstractFloat` : Initial condition parameter
* `bathymetry_setup::AbstractFloat` : Bathymetry set-up.
* `lambda::AbstractFloat` : Length scale for Matérn covariance kernel (could be same as rr)
* `nu::AbstractFloat` : Smoothess parameter for Matérn covariance kernel
* `sigma::AbstractFloat` : Marginal standard deviation for Matérn covariance kernel
* `padding::Int` : Min padding for circulant embedding gaussian random field generator
* `primes::Int`: Whether the size of the minimum circulant embedding of the covariance matrix can be written as a product of small primes (2, 3, 5 and 7). Default is `true`.
* `obs_noise_amplitude`: Multiplier for noise added to observations of the true state
<<<<<<< HEAD
* `random_seed` : Seed number for the pseudorandom number generator
* `master_rank` : Id of MPI rank that performs serial computations
=======
* `random_seed::Int` : Seed number for the pseudorandom number generator
* `enable_timers::Bool` : Flag to control run time measurements
>>>>>>> b29a6127
"""
Base.@kwdef struct tdac_params{T<:AbstractFloat}

    nx::Int = 200
    ny::Int = 200
    x_length::T = 4.0e5
    y_length::T = 4.0e5
    dx::T = x_length / nx
    dy::T = y_length / ny
    
    n_state_var::Int = 3
    dim_grid::Int = nx * ny
    dim_state::Int = n_state_var * dim_grid

    nobs::Int = 4
    station_separation::Int = 20
    station_boundary::Int = 150
    station_dx::T = 1.0e3
    station_dy::T = 1.0e3
    
    n_time_step::Int = 20
    n_integration_step::Int = 50
    time_step::T = 50.0
    verbose::Bool = false

    output_filename::String = "tdac.h5"
    state_prefix::String = "data"
    title_avg::String = "avg"
    title_var::String = "var"
    title_syn::String = "syn"
    title_grid::String = "grid"
    title_params::String = "params"

    nprt::Int = 4
    rr::T = 2.0e4
    inv_rr::T = 1.0/rr

    source_size::T = 3.0e4
    bathymetry_setup::T = 3.0e4

    lambda::T = 1.0e4
    nu::T = 2.5
    sigma::T = 1.0
    padding::Int = 100
    primes::Bool = true
    obs_noise_amplitude::T = 1.0

    random_seed::Int = 12345
<<<<<<< HEAD

    master_rank::Int = 0
=======
    enable_timers::Bool = false
>>>>>>> b29a6127
end

end<|MERGE_RESOLUTION|>--- conflicted
+++ resolved
@@ -42,13 +42,9 @@
 * `padding::Int` : Min padding for circulant embedding gaussian random field generator
 * `primes::Int`: Whether the size of the minimum circulant embedding of the covariance matrix can be written as a product of small primes (2, 3, 5 and 7). Default is `true`.
 * `obs_noise_amplitude`: Multiplier for noise added to observations of the true state
-<<<<<<< HEAD
-* `random_seed` : Seed number for the pseudorandom number generator
 * `master_rank` : Id of MPI rank that performs serial computations
-=======
 * `random_seed::Int` : Seed number for the pseudorandom number generator
 * `enable_timers::Bool` : Flag to control run time measurements
->>>>>>> b29a6127
 """
 Base.@kwdef struct tdac_params{T<:AbstractFloat}
 
@@ -96,13 +92,9 @@
     primes::Bool = true
     obs_noise_amplitude::T = 1.0
 
+    master_rank::Int = 0
     random_seed::Int = 12345
-<<<<<<< HEAD
-
-    master_rank::Int = 0
-=======
     enable_timers::Bool = false
->>>>>>> b29a6127
 end
 
 end