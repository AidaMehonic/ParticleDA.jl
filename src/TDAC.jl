--- conflicted
+++ resolved
@@ -1,11 +1,7 @@
 module TDAC
 
-<<<<<<< HEAD
-using Random, Distributions, Statistics, Base.Threads, YAML, GaussianRandomFields, MPI, HDF5
-=======
-using Random, Distributions, Statistics, Distributed, Base.Threads, YAML, GaussianRandomFields, HDF5
+using Random, Distributions, Statistics, MPI, Base.Threads, YAML, GaussianRandomFields, HDF5
 using TimerOutputs
->>>>>>> b29a6127
 
 export tdac, main
 
@@ -282,15 +278,6 @@
 
 end
 
-<<<<<<< HEAD
-function init_tdac(dim_state::Int, nobs::Int, nprt_total::Int, master_rank::Int = 0)
-
-    # Do memory allocations
-
-    # For now, assume that the particles can be evenly divided between ranks
-    @assert mod(nprt_total, MPI.Comm_size(MPI.COMM_WORLD)) == 0
-    nprt_per_rank = Int(nprt_total / MPI.Comm_size(MPI.COMM_WORLD))
-=======
 struct StateVectors{T<:AbstractArray, S<:AbstractArray}
 
     particles::T
@@ -315,55 +302,43 @@
     
 end
 
-function init_tdac(dim_state::Int, nobs::Int, nprt::Int)
+function init_tdac(dim_state::Int, nobs::Int, nprt_total::Int, master_rank::Int = 0)
 
     # Do memory allocations
 
-    # Model vector for data assimilation
-    #   state*(        1:  Nx*Ny): tsunami height eta(nx,ny)
-    #   state*(  Nx*Ny+1:2*Nx*Ny): vertically integrated velocity Mx(nx,ny)
-    #   state*(2*Nx*Ny+1:3*Nx*Ny): vertically integrated velocity Mx(nx,ny)
-    state_particles = zeros(Float64, dim_state, nprt) # model state vectors for particles
-    state_truth = zeros(Float64, dim_state) # model vector: true wavefield (observation)
-    state_avg = zeros(Float64, dim_state) # average of particle state vectors
-    state_var = zeros(Float64, dim_state) # variance of particle state vectors
-    state_resampled = Matrix{Float64}(undef, dim_state, nprt)
-
-    obs_truth = Vector{Float64}(undef, nobs)        # observed tsunami height
-    obs_model = Matrix{Float64}(undef, nobs, nprt) # forecasted tsunami height
->>>>>>> b29a6127
-
+    # For now, assume that the particles can be evenly divided between ranks
+    @assert mod(nprt_total, MPI.Comm_size(MPI.COMM_WORLD)) == 0
+    nprt_per_rank = Int(nprt_total / MPI.Comm_size(MPI.COMM_WORLD))
+    
     # station location in digital grids
     ist = Vector{Int}(undef, nobs)
     jst = Vector{Int}(undef, nobs)
-<<<<<<< HEAD
     
     if MPI.Comm_rank(MPI.COMM_WORLD) == master_rank
-        state = zeros(Float64, dim_state, nprt_total) # model state vectors for particles
+        state_particles = zeros(Float64, dim_state, nprt_total) # model state vectors for particles
         obs_model = Matrix{Float64}(undef, nobs, nprt_total) # forecasted tsunami height
 
-        state_true = zeros(Float64, dim_state) # model vector: true wavefield (observation)   
+        state_truth = zeros(Float64, dim_state) # model vector: true wavefield (observation)   
         state_avg = zeros(Float64, dim_state) # average of particle state vectors
+        state_var = zeros(Float64, dim_state) # average of particle state vectors
         state_resampled = Matrix{Float64}(undef, dim_state, nprt_total) # resampled state vectors
         weights = Vector{Float64}(undef, nprt_total) # particle weights
-        obs_true = Vector{Float64}(undef, nobs) # observed tsunami height
+        obs_truth = Vector{Float64}(undef, nobs) # observed tsunami height
     else
-        state = zeros(Float64, dim_state, nprt_per_rank) # model state vectors for particles
+        state_particles = zeros(Float64, dim_state, nprt_per_rank) # model state vectors for particles
         obs_model = Matrix{Float64}(undef, nobs, nprt_per_rank) # forecasted tsunami height
-        state_true = Vector{Float64}(undef, dim_state)
-        state_avg = nothing
-        state_resampled = nothing
-        weights = nothing
-        obs_true = nothing
-    end
-        
-    return state, state_true, state_avg, state_resampled, weights, obs_true, obs_model, ist, jst
-=======
-
-    weights = Vector{Float64}(undef, nprt)
+        state_truth = Vector{Float64}(undef, dim_state)
+
+        # The below arrays are not needed on non-master ranks. However, to fit them in the
+        # data structures, we define them as 0-size Vectors
+        state_avg = Vector{Float64}(undef, 0)
+        state_var = Vector{Float64}(undef, 0)
+        state_resampled = Vector{Float64}(undef, 0)
+        obs_truth = Vector{Float64}(undef, 0)
+        weights = Vector{Float64}(undef, 0)
+    end
     
     return StateVectors(state_particles, state_truth, state_avg, state_var, state_resampled), ObsVectors(obs_truth, obs_model), StationVectors(ist, jst), weights
->>>>>>> b29a6127
 end
 
 function write_params(params)
@@ -469,7 +444,7 @@
 
 function tdac(params::tdac_params)
 
-<<<<<<< HEAD
+
     if !MPI.Initialized()
         MPI.Init()
     end
@@ -478,38 +453,11 @@
     my_size = MPI.Comm_size(MPI.COMM_WORLD)
     
     nprt_per_rank = Int(params.nprt / my_size)
-    
-    if(params.verbose && my_rank == params.master_rank)
-        write_grid(params)
-        write_params(params)
-    end
-
-    state, state_true, state_avg, state_resampled, weights, obs_true, obs_model, ist, jst = init_tdac(params)
-
-    background_grf = init_gaussian_random_field_generator(params)
-
-    rng = Random.MersenneTwister(params.random_seed + my_rank)
-    
-    # Set up tsunami model
-    gg, hh, hm, hn, fm, fn, fe = LLW2d.setup(params.nx, params.ny, params.bathymetry_setup)
-
-    if my_rank == params.master_rank
-        # obtain initial tsunami height
-        eta = reshape(@view(state_true[1:params.dim_grid]), params.nx, params.ny)
-        LLW2d.initheight!(eta, hh, params.dx, params.dy, params.source_size)
-    end
-
-    MPI.Bcast!(state_true, params.master_rank, MPI.COMM_WORLD)
-=======
+
     if params.enable_timers
         TimerOutputs.enable_debug_timings(TDAC)
-    end
+    end    
     timer = TimerOutput()
-    
-    if(params.verbose)
-        @timeit_debug timer "IO" write_grid(params)
-        @timeit_debug timer "IO" write_params(params)
-    end
 
     @timeit_debug timer "Initialization" begin
     
@@ -524,7 +472,9 @@
         #TODO: Put these in a data structure
         gg, hh, hm, hn, fm, fn, fe = LLW2d.setup(params.nx, params.ny, params.bathymetry_setup)
         
-        # obtain initial tsunami height
+        # Obtain initial tsunami height.
+        # I think it is more efficient to have all ranks call `initheight` than do it on master
+        # and then broadcast, since we need it for all ranks to initialize particles.
         eta = reshape(@view(states.truth[1:params.dim_grid]), params.nx, params.ny)
         LLW2d.initheight!(eta, hh, params.dx, params.dy, params.source_size)
         
@@ -548,146 +498,117 @@
         
     end
         
-    # Write initial state
-    if params.verbose
+    # Write initial state + metadata
+    if(params.verbose && my_rank == params.master_rank)
+        @timeit_debug timer "IO" write_grid(params)
+        @timeit_debug timer "IO" write_params(params)
         @timeit_debug timer "IO" write_snapshot(states, 0, params)
     end   
->>>>>>> b29a6127
 
     for it in 1:params.n_time_step
 
-        # integrate true synthetic wavefield
-        @timeit_debug timer "True State Update" tsunami_update!(states.truth, hm, hn, fn, fm, fe, gg, params)
-
-        # Forecast: Update tsunami forecast and get observations from it
-        # Parallelised with threads.
-
-
-<<<<<<< HEAD
         if my_rank == params.master_rank
-        
-            if params.verbose && mod(it - 1, params.ntdec) == 0
-                write_snapshot(state_true, state_avg, it, params)
+            
+            # integrate true synthetic wavefield
+            @timeit_debug timer "True State Update" tsunami_update!(states.truth, hm, hn, fn, fm, fe, gg, params)
+
+            # Get observation from true synthetic wavefield
+            @timeit_debug timer "True Observations" get_obs!(observations.truth, states.truth, stations.ist, stations.jst, params)
+            
+        end
+
+        # This loop has been split for diagnostic purposes. Fusing it may boost performance.
+        @timeit_debug timer "Particle Model" Threads.@threads for ip in 1:nprt_per_rank
+            
+            # Forecast: Update tsunami forecast
+            tsunami_update!(@view(states.particles[:,ip]), hm, hn, fn, fm, fe, gg, params)
+
+        end
+
+        @timeit_debug timer "Particle Noise" Threads.@threads for ip in 1:nprt_per_rank
+            
+            # Add process noise
+            add_random_field!(@view(states.particles[:,ip]), background_grf, rng, params)
+
+        end
+
+        @timeit_debug timer "Particle Observations" Threads.@threads for ip in 1:nprt_per_rank
+
+            # get observations, add observation noise
+            get_obs!(@view(observations.model[:,ip]),
+                     @view(states.particles[:,ip]),
+                     stations.ist,
+                     stations.jst,
+                     params)
+            add_noise!(@view(observations.model[:,ip]), rng, params)
+        end
+
+        # Gather all particles to master rank
+        # Doing MPI collectives in place to save memory allocations.
+        # This style with if statmeents is recommended instead of MPI.Gather_in_place! which is a bit strange.
+        # Note that only master_rank allocates memory for all particles. Other ranks only allocate
+        # for their chunk of state.
+        if my_rank == params.master_rank
+            @timeit_debug timer "MPI Gather" MPI.Gather!(nothing,
+                                                         @view(states.particles[:]),
+                                                         params.dim_state * nprt_per_rank,
+                                                         params.master_rank,
+                                                         MPI.COMM_WORLD)
+            @timeit_debug timer "MPI Gather" MPI.Gather!(nothing,
+                                                         @view(observations.model[:]),
+                                                         params.nobs * nprt_per_rank,
+                                                         params.master_rank,
+                                                         MPI.COMM_WORLD)
+        else
+            @timeit_debug timer "MPI Gather" MPI.Gather!(@view(states.particles[:]),
+                                                         nothing,
+                                                         params.dim_state * nprt_per_rank,
+                                                         params.master_rank,
+                                                         MPI.COMM_WORLD)
+            @timeit_debug timer "MPI Gather" MPI.Gather!(@view(observations.model[:]),
+                                                         nothing,
+                                                         params.nobs * nprt_per_rank,
+                                                         params.master_rank,
+                                                         MPI.COMM_WORLD)
+        end
+
+        if my_rank == params.master_rank
+            
+            # Weigh and resample particles
+            @timeit_debug timer "Weights" get_weights!(weights, observations.truth, observations.model, cov_obs)
+            @timeit_debug timer "Resample" resample!(states.resampled, states.particles, weights)
+            @timeit_debug timer "State Copy" states.particles .= states.resampled
+
+            # Scatter the new particles to all ranks. In place similar to gather above.
+            @timeit_debug timer "MPI Scatter" MPI.Scatter!(@view(states.particles[:]),
+                                                           nothing,
+                                                           params.dim_state * nprt_per_rank,
+                                                           params.master_rank,
+                                                           MPI.COMM_WORLD)
+            
+            # Calculate statistical values
+            @timeit_debug timer "Particle Mean" Statistics.mean!(states.avg, states.particles)
+            @timeit_debug timer "Particle Variance" states.var .= @view(Statistics.var(states.particles; dims=2)[:])
+
+            # Write output
+            if params.verbose
+                @timeit_debug timer "IO" write_snapshot(states, it, params)
             end
-
-            # integrate true synthetic wavefield and generate observed data
-            tsunami_update!(state_true, hm, hn, fn, fm, fe, gg, params)
-
-        end
-        
-        # Forecast: Update tsunami forecast and get observations from it
-        # Parallelised with threads and MPI.
-        Threads.@threads for ip in 1:nprt_per_rank
-
-            tsunami_update!(@view(state[:,ip]), hm, hn, fn, fm, fe, gg, params)
-
-=======
-        @timeit_debug timer "Particle State Update" Threads.@threads for ip in 1:params.nprt
-            
-            tsunami_update!(@view(states.particles[:,ip]), hm, hn, fn, fm, fe, gg, params)
-            
-        end
-
-        # Get observation from true synthetic wavefield
-        @timeit_debug timer "Observations" get_obs!(observations.truth, states.truth, stations.ist, stations.jst, params)
-
-        # Add process noise, get observations, add observation noise (to particles)
-        for ip in 1:params.nprt
-            @timeit_debug timer "Process Noise" add_random_field!(@view(states.particles[:,ip]), background_grf, rng, params)
-            @timeit_debug timer "Observations" get_obs!(@view(observations.model[:,ip]),
-                                                        @view(states.particles[:,ip]),
-                                                        stations.ist,
-                                                        stations.jst,
-                                                        params)
-            @timeit_debug timer "Observation Noise" add_noise!(@view(observations.model[:,ip]), rng, params)
->>>>>>> b29a6127
-        end
-                
-        # Weigh and resample particles
-        @timeit_debug timer "Weights" get_weights!(weights, observations.truth, observations.model, cov_obs)
-        @timeit_debug timer "Resample" resample!(states.resampled, states.particles, weights)
-        @timeit_debug timer "State Copy" states.particles .= states.resampled
-
-<<<<<<< HEAD
-            # Gather all particles to master rank
-            # Doing MPI collectives in place to save memory allocations.
-            # This style with if statmeents is recommended instead of MPI.Gather_in_place! which is a bit strange.
-            # Note that only master_rank allocates memory for all particles. Other ranks only allocate
-            # for their chunk of state.
-            if my_rank == params.master_rank
-                MPI.Gather!(nothing, @view(state[:]), params.dim_state * nprt_per_rank, params.master_rank, MPI.COMM_WORLD)
-                MPI.Gather!(nothing, @view(obs_model[:]), params.nobs * nprt_per_rank, params.master_rank, MPI.COMM_WORLD)
-            else
-                MPI.Gather!(@view(state[:]), nothing, params.dim_state * nprt_per_rank, params.master_rank, MPI.COMM_WORLD)
-                MPI.Gather!(@view(obs_model[:]), nothing, params.nobs * nprt_per_rank, params.master_rank, MPI.COMM_WORLD)
-            end
-            
-            if my_rank == params.master_rank
-
-                get_obs!(obs_true, state_true, ist, jst, params)
-                
-                for ip in 1:params.nprt
-                    add_random_field!(@view(state[:,ip]), background_grf, rng, params)
-                    get_obs!(@view(obs_model[:,ip]), @view(state[:,ip]), ist, jst, params)
-                    add_noise!(@view(obs_model[:,ip]), rng, params)
-                end
-                
-                get_weights!(weights, obs_true, obs_model, cov_obs)
-                resample!(state_resampled, state, weights)
-                state .= state_resampled
-                
-            end
-
-            # Scatter the new particles to all ranks. In place similar to gather above.
-            if my_rank == params.master_rank
-                MPI.Scatter!(@view(state[:]),
-                             nothing,
-                             params.dim_state * nprt_per_rank,
-                             params.master_rank,
-                             MPI.COMM_WORLD)
-            else
-                MPI.Scatter!(nothing,
-                             @view(state[:]),
-                             params.dim_state * nprt_per_rank,
-                             params.master_rank,
-                             MPI.COMM_WORLD)
-            end
-=======
-        # Calculate statistical values
-        @timeit_debug timer "Particle Mean" Statistics.mean!(states.avg, states.particles)
-        @timeit_debug timer "Particle Variance" states.var .= @view(Statistics.var(states.particles; dims=2)[:])
-
-        # Write output
-        if params.verbose
-            @timeit_debug timer "IO" write_snapshot(states, it, params)
->>>>>>> b29a6127
-        end
-        
-    end
-
-<<<<<<< HEAD
-        if my_rank == params.master_rank
-            Statistics.mean!(state_avg, state)
-        end
-
-    end
-
-    # At this point we should call `MPI.Finalize()`, but this will be
-    # automatically run at the end of the Julia session.  Not having
-    # `MPI.Finalize()` here allows us to call `tdac()` multiple times during the
-    # same session.
-
-    return state_true, state_avg
-=======
-    if params.enable_timers
+            
+        else
+            @timeit_debug timer "MPI Scatter" MPI.Scatter!(nothing,
+                                                           @view(states.particles[:]),
+                                                           params.dim_state * nprt_per_rank,
+                                                           params.master_rank,
+                                                           MPI.COMM_WORLD)
+        end        
+    end
+
+    if my_rank == params.master_rank && params.enable_timers
         print_timer(timer)
-        if verbose
-            h5write(params.output_filename, "timer/rank0", string(timer))
-        end
-    end
-
+    end
+    
     return states.truth, states.avg, states.var
->>>>>>> b29a6127
 end
 
 # Initialise params struct with user-defined dict of values.
