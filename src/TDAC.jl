--- conflicted
+++ resolved
@@ -185,39 +185,22 @@
     
     for it in 1:ntmax
 
-<<<<<<< HEAD
-        if mod(it - 1, ntdec) == 0
-            println("timestep = ", it)
-        end
-        
-        # save tsunami wavefield snapshot for visualization
-        if mod(it - 1, ntdec) == 0
-            LLW2d.output_snap(reshape(@view(state_avg[1:nx*ny]), nx, ny),
-                              floor(Int, (it - 1) / ntdec),
-                              title_da)
-            LLW2d.output_snap(reshape(@view(state_true[1:nx*ny]), nx, ny),
-                              floor(Int, (it - 1) / ntdec),
-                              title_syn)
-=======
         if verbose
             if mod(it - 1, ntdec) == 0
                 println("timestep = ", it)
             end
-            ## save tsunami wavefield snapshot for visualization
-            ##   note that m*(1:Nx*Ny) corresponds to the tsunami height
-            ##
-            # assimilation
+            
+            # save tsunami wavefield snapshot for visualization
             if mod(it - 1, ntdec) == 0
-                LLW2d.output_snap(reshape(@view(ma[1:nx*ny]), nx, ny),
+                LLW2d.output_snap(reshape(@view(state_avg[1:nx*ny]), nx, ny),
                                   floor(Int, (it - 1) / ntdec),
                                   title_da)
-                LLW2d.output_snap(reshape(@view(ma[1:nx*ny]), nx, ny),
+                LLW2d.output_snap(reshape(@view(state_true[1:nx*ny]), nx, ny),
                                   floor(Int, (it - 1) / ntdec),
                                   title_syn)
             end
->>>>>>> 92b41e93
-        end
-
+        end
+            
         tsunami_update!(state_true, nx, ny, hm, hn, fn, fm, fe, gg) # integrate true synthetic wavefield
         get_obs!(obs_real, state_true, nx, ny, ist, jst) # generate observed data
         
