name = "TDAC"
uuid = "507090cf-060f-45f0-ade2-b737b1c8d972"
authors = ["Mosè Giordano"]
version = "0.1.0"

[deps]
Distributions = "31c24e10-a181-5473-b8eb-7969acd0382f"
GaussianRandomFields = "e4b2fa32-6e09-5554-b718-106ed5adafe9"
HDF5 = "f67ccb44-e63f-5c2f-98bd-6dc0ccc4ba2f"
LinearAlgebra = "37e2e46d-f89d-539d-b4ee-838fcccc9c8e"
MPI = "da04e1cc-30fd-572f-bb4f-1f8673147195"
Random = "9a3f8284-a2c9-5f02-9a11-845980a1fd5c"
Statistics = "10745b16-79ce-11e8-11f9-7d13ad32a3b2"
TimerOutputs = "a759f4b9-e2f1-59dc-863e-4aeb61b1ea8f"
YAML = "ddb6d928-2868-570f-bddf-ab3f9cf99eb6"

[compat]
Distributions = "0.22, 0.23"
GaussianRandomFields = "2.1.1"
HDF5 = "0.13"
<<<<<<< HEAD
MPI = "0.14"
=======
TimerOutputs = "0.5"
>>>>>>> 938f9b78
YAML = "0.4"
julia = "1.3"

[extras]
Test = "8dfed614-e22c-5e08-85e1-65c5234f0b40"
FFTW = "7a1cc6ca-52ef-59f5-83cd-3a7055c09341"

[targets]
test = ["FFTW", "Test"]<|MERGE_RESOLUTION|>--- conflicted
+++ resolved
@@ -18,11 +18,8 @@
 Distributions = "0.22, 0.23"
 GaussianRandomFields = "2.1.1"
 HDF5 = "0.13"
-<<<<<<< HEAD
 MPI = "0.14"
-=======
 TimerOutputs = "0.5"
->>>>>>> 938f9b78
 YAML = "0.4"
 julia = "1.3"
 
